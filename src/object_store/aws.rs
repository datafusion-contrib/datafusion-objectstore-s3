--- conflicted
+++ resolved
@@ -40,8 +40,9 @@
 use bytes::Buf;
 
 /// new_client creates a new aws_sdk_s3::Client
-/// at time of writing the aws_config::load_from_env() does not allow configuring the endpoint which is
-/// required for continuous integration testing and uses outside the AWS ecosystem
+/// this uses aws_config::load_from_env() as a base config then allows users to override specific settings if required
+///
+/// an example use case for overriding is to specify an endpoint which is not Amazon S3 such as MinIO or Ceph.
 async fn new_client(
     credentials_provider: Option<SharedCredentialsProvider>,
     region: Option<Region>,
@@ -428,12 +429,7 @@
     }
 
     #[tokio::test]
-<<<<<<< HEAD
-    #[should_panic(expected = "Could not parse metadata: bad data")]
-    async fn test_read_alternative_bucket() {
-=======
     async fn test_sql_query() -> Result<()> {
->>>>>>> b661537e
         let amazon_s3_file_system = Arc::new(
             AmazonS3FileSystem::new(
                 Some(SharedCredentialsProvider::new(Credentials::new(
@@ -448,19 +444,11 @@
                 None,
                 None,
                 None,
-<<<<<<< HEAD
-=======
-                BUCKET,
->>>>>>> b661537e
             )
             .await,
         );
 
-<<<<<<< HEAD
-        let filename = "bad_data/PARQUET-1481.parquet";
-=======
-        let filename = "alltypes_plain.snappy.parquet";
->>>>>>> b661537e
+        let filename = "data/alltypes_plain.snappy.parquet";
 
         let listing_options = ListingOptions {
             format: Arc::new(ParquetFormat::default()),
@@ -472,12 +460,7 @@
 
         let resolved_schema = listing_options
             .infer_schema(amazon_s3_file_system.clone(), filename)
-<<<<<<< HEAD
-            .await
-            .unwrap();
-=======
             .await?;
->>>>>>> b661537e
 
         let table = ListingTable::new(
             amazon_s3_file_system,
@@ -486,25 +469,67 @@
             listing_options,
         );
 
-<<<<<<< HEAD
-        table.scan(&None, 1024, &[], None).await.unwrap();
-=======
         let mut ctx = ExecutionContext::new();
 
         ctx.register_table("tbl", Arc::new(table))?;
 
         let batches = ctx.sql("SELECT * FROM tbl").await?.collect().await?;
         let expected = vec![
-        "+----+----------+-------------+--------------+---------+------------+-----------+------------+------------------+------------+---------------------+", 
-        "| id | bool_col | tinyint_col | smallint_col | int_col | bigint_col | float_col | double_col | date_string_col  | string_col | timestamp_col       |", 
-        "+----+----------+-------------+--------------+---------+------------+-----------+------------+------------------+------------+---------------------+", 
-        "| 6  | true     | 0           | 0            | 0       | 0          | 0         | 0          | 30342f30312f3039 | 30         | 2009-04-01 00:00:00 |", 
-        "| 7  | false    | 1           | 1            | 1       | 10         | 1.1       | 10.1       | 30342f30312f3039 | 31         | 2009-04-01 00:01:00 |", 
+        "+----+----------+-------------+--------------+---------+------------+-----------+------------+------------------+------------+---------------------+",
+        "| id | bool_col | tinyint_col | smallint_col | int_col | bigint_col | float_col | double_col | date_string_col  | string_col | timestamp_col       |",
+        "+----+----------+-------------+--------------+---------+------------+-----------+------------+------------------+------------+---------------------+",
+        "| 6  | true     | 0           | 0            | 0       | 0          | 0         | 0          | 30342f30312f3039 | 30         | 2009-04-01 00:00:00 |",
+        "| 7  | false    | 1           | 1            | 1       | 10         | 1.1       | 10.1       | 30342f30312f3039 | 31         | 2009-04-01 00:01:00 |",
         "+----+----------+-------------+--------------+---------+------------+-----------+------------+------------------+------------+---------------------+"
         ];
         assert_batches_eq!(&expected, &batches);
 
         Ok(())
->>>>>>> b661537e
+    }
+
+    #[tokio::test]
+    #[should_panic(expected = "Could not parse metadata: bad data")]
+    async fn test_read_alternative_bucket() {
+        let amazon_s3_file_system = Arc::new(
+            AmazonS3FileSystem::new(
+                Some(SharedCredentialsProvider::new(Credentials::new(
+                    ACCESS_KEY_ID,
+                    SECRET_ACCESS_KEY,
+                    None,
+                    None,
+                    PROVIDER_NAME,
+                ))),
+                None,
+                Some(Endpoint::immutable(Uri::from_static(MINIO_ENDPOINT))),
+                None,
+                None,
+                None,
+            )
+            .await,
+        );
+
+        let filename = "bad_data/PARQUET-1481.parquet";
+
+        let listing_options = ListingOptions {
+            format: Arc::new(ParquetFormat::default()),
+            collect_stat: true,
+            file_extension: "parquet".to_owned(),
+            target_partitions: num_cpus::get(),
+            table_partition_cols: vec![],
+        };
+
+        let resolved_schema = listing_options
+            .infer_schema(amazon_s3_file_system.clone(), filename)
+            .await
+            .unwrap();
+
+        let table = ListingTable::new(
+            amazon_s3_file_system,
+            filename.to_owned(),
+            resolved_schema,
+            listing_options,
+        );
+
+        table.scan(&None, 1024, &[], None).await.unwrap();
     }
 }